--- conflicted
+++ resolved
@@ -91,11 +91,7 @@
   }
 
   private onMessage(connection, connectionSubscriptions) {
-<<<<<<< HEAD
-    return async function (message) {
-=======
     return (message) => {
->>>>>>> f1dfa61b
       let parsedMessage: SubscribeMessage;
       try {
         parsedMessage = JSON.parse(message.utf8Data);
@@ -124,11 +120,7 @@
           let promisedParams = Promise.resolve(baseParams);
 
           if (this.onSubscribe){
-<<<<<<< HEAD
-            params = await Promise.resolve(this.onSubscribe(parsedMessage, params));
-=======
             promisedParams = Promise.resolve(this.onSubscribe(parsedMessage, baseParams));
->>>>>>> f1dfa61b
           }
 
           // if we already have a subscription with this id, unsubscribe from it first
@@ -166,12 +158,7 @@
         default:
           throw new Error('Invalid message type. Message type must be `subscription_start` or `subscription_end`.');
       }
-<<<<<<< HEAD
-
-    }.bind(this);
-=======
     };
->>>>>>> f1dfa61b
   }
 
   private sendSubscriptionData(connection: Connection, subId: string, payload: any): void {
