--- conflicted
+++ resolved
@@ -8,11 +8,8 @@
     "url": "git+https://github.com/apollostack/subscriptions-transport-ws.git"
   },
   "dependencies": {
-<<<<<<< HEAD
     "babel-polyfill": "^6.13.0",
-=======
     "@types/node": "^6.0.38",
->>>>>>> 003efcdb
     "es6-promise": "^3.2.1",
     "graphql-subscriptions": "^0.1.3",
     "lodash.isobject": "^3.0.2",
